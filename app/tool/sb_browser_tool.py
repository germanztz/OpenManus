--- conflicted
+++ resolved
@@ -4,131 +4,176 @@
 import io
 from PIL import Image
 
-<<<<<<< HEAD
-from agentpress.tool import ToolResult, openapi_schema, xml_schema
-from agentpress.thread_manager import ThreadManager
-from daytona.tool_base import SandboxToolsBase
-from utils.logger import logger
-from utils.s3_upload_utils import upload_base64_image
-=======
-from app.daytona.utils.tool import ToolResult, openapi_schema, xml_schema
-from app.daytona.utils.thread_manager import ThreadManager
+# from app.agentpress.tool import ToolResult, openapi_schema, xml_schema
+from app.tool.base import ToolResult
+from app.agentpress.thread_manager import ThreadManager
 from app.daytona.tool_base import SandboxToolsBase
 from app.utils.logger import logger
 from app.utils.s3_upload_utils import upload_base64_image
->>>>>>> a6a45d7e
-
-
+
+
+Context = TypeVar("Context")
+_BROWSER_DESCRIPTION = """\
+A sandbox-based browser automation tool that allows interaction with web pages through various actions.
+* This tool provides commands for controlling a browser session in a sandboxed environment
+* It maintains state across calls, keeping the browser session alive until explicitly closed
+* Use this when you need to browse websites, fill forms, click buttons, or extract content in a secure sandbox
+* Each action requires specific parameters as defined in the tool's dependencies
+Key capabilities include:
+* Navigation: Go to specific URLs, go back in history
+* Interaction: Click elements by index, input text, send keyboard commands
+* Scrolling: Scroll up/down by pixel amount or scroll to specific text
+* Tab management: Switch between tabs or close tabs
+* Content extraction: Get dropdown options or select dropdown options
+"""
 class SandboxBrowserTool(SandboxToolsBase):
-    """Tool for executing tasks in a Daytona sandbox with browser-use capabilities."""
-
+    name: str = "sandbox_browser"
+    description: str = _BROWSER_DESCRIPTION
+    parameters: dict = {
+        "type": "object",
+        "properties": {
+            "action": {
+                "type": "string",
+                "enum": [
+                    "navigate_to",
+                    "go_back",
+                    "wait",
+                    "click_element",
+                    "input_text",
+                    "send_keys",
+                    "switch_tab",
+                    "close_tab",
+                    "scroll_down",
+                    "scroll_up",
+                    "scroll_to_text",
+                    "get_dropdown_options",
+                    "select_dropdown_option",
+                    "click_coordinates",
+                    "drag_drop"
+                ],
+                "description": "The browser action to perform",
+            },
+            "url": {
+                "type": "string",
+                "description": "URL for 'navigate_to' action",
+            },
+            "index": {
+                "type": "integer",
+                "description": "Element index for interaction actions",
+            },
+            "text": {
+                "type": "string",
+                "description": "Text for input or scroll actions",
+            },
+            "amount": {
+                "type": "integer",
+                "description": "Pixel amount to scroll",
+            },
+            "page_id": {
+                "type": "integer",
+                "description": "Tab ID for tab management actions",
+            },
+            "keys": {
+                "type": "string",
+                "description": "Keys to send for keyboard actions",
+            },
+            "seconds": {
+                "type": "integer",
+                "description": "Seconds to wait",
+            },
+            "x": {
+                "type": "integer",
+                "description": "X coordinate for click or drag actions",
+            },
+            "y": {
+                "type": "integer",
+                "description": "Y coordinate for click or drag actions",
+            },
+            "element_source": {
+                "type": "string",
+                "description": "Source element for drag and drop",
+            },
+            "element_target": {
+                "type": "string",
+                "description": "Target element for drag and drop",
+            }
+        },
+        "required": ["action"],
+        "dependencies": {
+            "navigate_to": ["url"],
+            "click_element": ["index"],
+            "input_text": ["index", "text"],
+            "send_keys": ["keys"],
+            "switch_tab": ["page_id"],
+            "close_tab": ["page_id"],
+            "scroll_down": ["amount"],
+            "scroll_up": ["amount"],
+            "scroll_to_text": ["text"],
+            "get_dropdown_options": ["index"],
+            "select_dropdown_option": ["index", "text"],
+            "click_coordinates": ["x", "y"],
+            "drag_drop": ["element_source", "element_target"],
+            "wait": ["seconds"],
+        },
+    }
     def __init__(self, project_id: str, thread_id: str, thread_manager: ThreadManager):
-        super().__init__(project_id, thread_manager)
+        super().__init__(project_id=project_id, thread_manager=thread_manager)
         self.thread_id = thread_id
-
+        self.lock = asyncio.Lock()
     def _validate_base64_image(self, base64_string: str, max_size_mb: int = 10) -> tuple[bool, str]:
         """
-        Comprehensive validation of base64 image data.
-
+        Validate base64 image data.
         Args:
-            base64_string (str): The base64 encoded image data
-            max_size_mb (int): Maximum allowed image size in megabytes
-
+            base64_string: The base64 encoded image data
+            max_size_mb: Maximum allowed image size in megabytes
         Returns:
-            tuple[bool, str]: (is_valid, error_message)
+            Tuple of (is_valid, error_message)
         """
         try:
-            # Check if data exists and has reasonable length
             if not base64_string or len(base64_string) < 10:
                 return False, "Base64 string is empty or too short"
-
-            # Remove data URL prefix if present (data:image/jpeg;base64,...)
             if base64_string.startswith('data:'):
                 try:
                     base64_string = base64_string.split(',', 1)[1]
                 except (IndexError, ValueError):
                     return False, "Invalid data URL format"
-
-            # Check if string contains only valid base64 characters
-            # Base64 alphabet: A-Z, a-z, 0-9, +, /, = (padding)
             import re
             if not re.match(r'^[A-Za-z0-9+/]*={0,2}$', base64_string):
                 return False, "Invalid base64 characters detected"
-
-            # Check if base64 string length is valid (must be multiple of 4)
             if len(base64_string) % 4 != 0:
                 return False, "Invalid base64 string length"
-
-            # Attempt to decode base64
             try:
                 image_data = base64.b64decode(base64_string, validate=True)
             except Exception as e:
                 return False, f"Base64 decoding failed: {str(e)}"
-
-            # Check decoded data size
-            if len(image_data) == 0:
-                return False, "Decoded image data is empty"
-
-            # Check if decoded data size exceeds limit
             max_size_bytes = max_size_mb * 1024 * 1024
             if len(image_data) > max_size_bytes:
-                return False, f"Image size ({len(image_data)} bytes) exceeds limit ({max_size_bytes} bytes)"
-
-            # Validate that decoded data is actually a valid image using PIL
+                return False, f"Image size exceeds limit ({max_size_bytes} bytes)"
             try:
                 image_stream = io.BytesIO(image_data)
                 with Image.open(image_stream) as img:
-                    # Verify the image by attempting to load it
                     img.verify()
-
-                    # Check if image format is supported
                     supported_formats = {'JPEG', 'PNG', 'GIF', 'BMP', 'WEBP', 'TIFF'}
                     if img.format not in supported_formats:
                         return False, f"Unsupported image format: {img.format}"
-
-                    # Re-open for dimension checks (verify() closes the image)
                     image_stream.seek(0)
                     with Image.open(image_stream) as img_check:
                         width, height = img_check.size
-
-                        # Check reasonable dimension limits
-                        max_dimension = 8192  # 8K resolution limit
+                        max_dimension = 8192
                         if width > max_dimension or height > max_dimension:
-                            return False, f"Image dimensions ({width}x{height}) exceed limit ({max_dimension}x{max_dimension})"
-
-                        # Check minimum dimensions
+                            return False, f"Image dimensions exceed limit ({max_dimension}x{max_dimension})"
                         if width < 1 or height < 1:
                             return False, f"Invalid image dimensions: {width}x{height}"
-
-                        logger.debug(f"Valid image detected: {img.format}, {width}x{height}, {len(image_data)} bytes")
-
             except Exception as e:
                 return False, f"Invalid image data: {str(e)}"
-
             return True, "Valid image"
-
         except Exception as e:
             logger.error(f"Unexpected error during base64 image validation: {e}")
             return False, f"Validation error: {str(e)}"
-
     async def _execute_browser_action(self, endpoint: str, params: dict = None, method: str = "POST") -> ToolResult:
-        """Execute a browser automation action through the API
-
-        Args:
-            endpoint (str): The API endpoint to call
-            params (dict, optional): Parameters to send. Defaults to None.
-            method (str, optional): HTTP method to use. Defaults to "POST".
-
-        Returns:
-            ToolResult: Result of the execution
-        """
+        """Execute a browser automation action through the sandbox API."""
         try:
-            # Ensure sandbox is initialized
-            await self._ensure_sandbox()
-
-            # Build the curl command
             url = f"http://localhost:8003/api/automation/{endpoint}"
-
             if method == "GET" and params:
                 query_params = "&".join([f"{k}={v}" for k, v in params.items()])
                 url = f"{url}?{query_params}"
@@ -138,923 +183,1200 @@
                 if params:
                     json_data = json.dumps(params)
                     curl_cmd += f" -d '{json_data}'"
-
-            logger.debug("\033[95mExecuting curl command:\033[0m")
-            logger.debug(f"{curl_cmd}")
-
+            logger.debug(f"Executing curl command: {curl_cmd}")
             response = self.sandbox.process.exec(curl_cmd, timeout=30)
-
             if response.exit_code == 0:
                 try:
                     result = json.loads(response.result)
-
-                    if not "content" in result:
-                        result["content"] = ""
-
-                    if not "role" in result:
-                        result["role"] = "assistant"
-
-                    logger.info("Browser automation request completed successfully")
-
+                    result.setdefault("content", "")
+                    result.setdefault("role", "assistant")
                     if "screenshot_base64" in result:
-                        try:
-                            # Comprehensive validation of the base64 image data
-                            screenshot_data = result["screenshot_base64"]
-                            is_valid, validation_message = self._validate_base64_image(screenshot_data)
-
-                            if is_valid:
-                                logger.debug(f"Screenshot validation passed: {validation_message}")
-                                image_url = await upload_base64_image(screenshot_data)
-                                result["image_url"] = image_url
-                                logger.debug(f"Uploaded screenshot to {image_url}")
-                            else:
-                                logger.warning(f"Screenshot validation failed: {validation_message}")
-                                result["image_validation_error"] = validation_message
-
-                            # Remove base64 data from result to keep it clean
-                            del result["screenshot_base64"]
-
-                        except Exception as e:
-                            logger.error(f"Failed to process screenshot: {e}")
-                            result["image_upload_error"] = str(e)
-
+                        screenshot_data = result["screenshot_base64"]
+                        is_valid, validation_message = self._validate_base64_image(screenshot_data)
+                        if is_valid:
+                            image_url = await upload_base64_image(screenshot_data)
+                            result["image_url"] = image_url
+                        else:
+                            logger.warning(f"Screenshot validation failed: {validation_message}")
+                            result["image_validation_error"] = validation_message
+                        del result["screenshot_base64"]
                     added_message = await self.thread_manager.add_message(
                         thread_id=self.thread_id,
                         type="browser_state",
                         content=result,
                         is_llm_message=False
                     )
-
-                    success_response = {}
-
-                    if result.get("success"):
-                        success_response["success"] = result["success"]
-                        success_response["message"] = result.get("message", "Browser action completed successfully")
-                    else:
-                        success_response["success"] = False
-                        success_response["message"] = result.get("message", "Browser action failed")
-
+                    success_response = {
+                        "success": result.get("success", False),
+                        "message": result.get("message", "Browser action completed")
+                    }
                     if added_message and 'message_id' in added_message:
                         success_response['message_id'] = added_message['message_id']
-                    if result.get("url"):
-                        success_response["url"] = result["url"]
-                    if result.get("title"):
-                        success_response["title"] = result["title"]
-                    if result.get("element_count"):
-                        success_response["elements_found"] = result["element_count"]
-                    if result.get("pixels_below"):
-                        success_response["scrollable_content"] = result["pixels_below"] > 0
-                    if result.get("ocr_text"):
-                        success_response["ocr_text"] = result["ocr_text"]
-                    if result.get("image_url"):
-                        success_response["image_url"] = result["image_url"]
-
-                    if success_response.get("success"):
-                        return self.success_response(success_response)
-                    else:
-                        return self.fail_response(success_response)
-
+                    for field in ["url", "title", "element_count", "pixels_below", "ocr_text", "image_url"]:
+                        if field in result:
+                            success_response[field] = result[field]
+                    return self.success_response(success_response) if success_response["success"] else self.fail_response(success_response)
                 except json.JSONDecodeError as e:
-                    logger.error(f"Failed to parse response JSON: {response.result} {e}")
-                    return self.fail_response(f"Failed to parse response JSON: {response.result} {e}")
+                    logger.error(f"Failed to parse response JSON: {e}")
+                    return self.fail_response(f"Failed to parse response JSON: {e}")
             else:
-                logger.error(f"Browser automation request failed 2: {response}")
-                return self.fail_response(f"Browser automation request failed 2: {response}")
-
+                logger.error(f"Browser automation request failed: {response}")
+                return self.fail_response(f"Browser automation request failed: {response}")
         except Exception as e:
             logger.error(f"Error executing browser action: {e}")
             logger.debug(traceback.format_exc())
             return self.fail_response(f"Error executing browser action: {e}")
-
-
-    @openapi_schema({
-        "type": "function",
-        "function": {
-            "name": "browser_navigate_to",
-            "description": "Navigate to a specific url",
-            "parameters": {
-                "type": "object",
-                "properties": {
-                    "url": {
-                        "type": "string",
-                        "description": "The url to navigate to"
-                    }
-                },
-                "required": ["url"]
-            }
-        }
-    })
-    @xml_schema(
-        tag_name="browser-navigate-to",
-        mappings=[
-            {"param_name": "url", "node_type": "content", "path": "."}
-        ],
-        example='''
-        <function_calls>
-        <invoke name="browser_navigate_to">
-        <parameter name="url">https://example.com</parameter>
-        </invoke>
-        </function_calls>
-        '''
-    )
-    async def browser_navigate_to(self, url: str) -> ToolResult:
-        """Navigate to a specific url
-
+    async def execute(
+        self,
+        action: str,
+        url: Optional[str] = None,
+        index: Optional[int] = None,
+        text: Optional[str] = None,
+        amount: Optional[int] = None,
+        page_id: Optional[int] = None,
+        keys: Optional[str] = None,
+        seconds: Optional[int] = None,
+        x: Optional[int] = None,
+        y: Optional[int] = None,
+        element_source: Optional[str] = None,
+        element_target: Optional[str] = None,
+        **kwargs
+    ) -> ToolResult:
+        """
+        Execute a browser action in the sandbox environment.
         Args:
-            url (str): The url to navigate to
-
+            action: The browser action to perform
+            url: URL for navigation
+            index: Element index for interaction
+            text: Text for input or scroll actions
+            amount: Pixel amount to scroll
+            page_id: Tab ID for tab management
+            keys: Keys to send for keyboard actions
+            seconds: Seconds to wait
+            x: X coordinate for click/drag
+            y: Y coordinate for click/drag
+            element_source: Source element for drag and drop
+            element_target: Target element for drag and drop
         Returns:
-            dict: Result of the execution
+            ToolResult with the action's output or error
         """
-        return await self._execute_browser_action("navigate_to", {"url": url})
-
-    # @openapi_schema({
-    #     "type": "function",
-    #     "function": {
-    #         "name": "browser_search_google",
-    #         "description": "Search Google with the provided query",
-    #         "parameters": {
-    #             "type": "object",
-    #             "properties": {
-    #                 "query": {
-    #                     "type": "string",
-    #                     "description": "The search query to use"
-    #                 }
-    #             },
-    #             "required": ["query"]
-    #         }
-    #     }
-    # })
-    # @xml_schema(
-    #     tag_name="browser-search-google",
-    #     mappings=[
-    #         {"param_name": "query", "node_type": "content", "path": "."}
-    #     ],
-    #     example='''
-    #     <browser-search-google>
-    #     artificial intelligence news
-    #     </browser-search-google>
-    #     '''
-    # )
-    # async def browser_search_google(self, query: str) -> ToolResult:
-    #     """Search Google with the provided query
-
-    #     Args:
-    #         query (str): The search query to use
-
-    #     Returns:
-    #         dict: Result of the execution
-    #     """
-    #     logger.debug(f"\033[95mSearching Google for: {query}\033[0m")
-    #     return await self._execute_browser_action("search_google", {"query": query})
-
-    @openapi_schema({
-        "type": "function",
-        "function": {
-            "name": "browser_go_back",
-            "description": "Navigate back in browser history",
-            "parameters": {
-                "type": "object",
-                "properties": {}
-            }
-        }
-    })
-    @xml_schema(
-        tag_name="browser-go-back",
-        mappings=[],
-        example='''
-        <function_calls>
-        <invoke name="browser_go_back">
-        </invoke>
-        </function_calls>
-        '''
-    )
-    async def browser_go_back(self) -> ToolResult:
-        """Navigate back in browser history
-
-        Returns:
-            dict: Result of the execution
-        """
-        logger.debug(f"\033[95mNavigating back in browser history\033[0m")
-        return await self._execute_browser_action("go_back", {})
-
-    @openapi_schema({
-        "type": "function",
-        "function": {
-            "name": "browser_wait",
-            "description": "Wait for the specified number of seconds",
-            "parameters": {
-                "type": "object",
-                "properties": {
-                    "seconds": {
-                        "type": "integer",
-                        "description": "Number of seconds to wait (default: 3)"
-                    }
-                }
-            }
-        }
-    })
-    @xml_schema(
-        tag_name="browser-wait",
-        mappings=[
-            {"param_name": "seconds", "node_type": "content", "path": "."}
-        ],
-        example='''
-        <function_calls>
-        <invoke name="browser_wait">
-        <parameter name="seconds">5</parameter>
-        </invoke>
-        </function_calls>
-        '''
-    )
-    async def browser_wait(self, seconds: int = 3) -> ToolResult:
-        """Wait for the specified number of seconds
-
-        Args:
-            seconds (int, optional): Number of seconds to wait. Defaults to 3.
-
-        Returns:
-            dict: Result of the execution
-        """
-        logger.debug(f"\033[95mWaiting for {seconds} seconds\033[0m")
-        return await self._execute_browser_action("wait", {"seconds": seconds})
-
-    @openapi_schema({
-        "type": "function",
-        "function": {
-            "name": "browser_click_element",
-            "description": "Click on an element by index",
-            "parameters": {
-                "type": "object",
-                "properties": {
-                    "index": {
-                        "type": "integer",
-                        "description": "The index of the element to click"
-                    }
-                },
-                "required": ["index"]
-            }
-        }
-    })
-    @xml_schema(
-        tag_name="browser-click-element",
-        mappings=[
-            {"param_name": "index", "node_type": "content", "path": "."}
-        ],
-        example='''
-        <function_calls>
-        <invoke name="browser_click_element">
-        <parameter name="index">2</parameter>
-        </invoke>
-        </function_calls>
-        '''
-    )
-    async def browser_click_element(self, index: int) -> ToolResult:
-        """Click on an element by index
-
-        Args:
-            index (int): The index of the element to click
-
-        Returns:
-            dict: Result of the execution
-        """
-        logger.debug(f"\033[95mClicking element with index: {index}\033[0m")
-        return await self._execute_browser_action("click_element", {"index": index})
-
-    @openapi_schema({
-        "type": "function",
-        "function": {
-            "name": "browser_input_text",
-            "description": "Input text into an element",
-            "parameters": {
-                "type": "object",
-                "properties": {
-                    "index": {
-                        "type": "integer",
-                        "description": "The index of the element to input text into"
-                    },
-                    "text": {
-                        "type": "string",
-                        "description": "The text to input"
-                    }
-                },
-                "required": ["index", "text"]
-            }
-        }
-    })
-    @xml_schema(
-        tag_name="browser-input-text",
-        mappings=[
-            {"param_name": "index", "node_type": "attribute", "path": "."},
-            {"param_name": "text", "node_type": "content", "path": "."}
-        ],
-        example='''
-        <function_calls>
-        <invoke name="browser_input_text">
-        <parameter name="index">2</parameter>
-        <parameter name="text">Hello, world!</parameter>
-        </invoke>
-        </function_calls>
-        '''
-    )
-    async def browser_input_text(self, index: int, text: str) -> ToolResult:
-        """Input text into an element
-
-        Args:
-            index (int): The index of the element to input text into
-            text (str): The text to input
-
-        Returns:
-            dict: Result of the execution
-        """
-        logger.debug(f"\033[95mInputting text into element {index}: {text}\033[0m")
-        return await self._execute_browser_action("input_text", {"index": index, "text": text})
-
-    @openapi_schema({
-        "type": "function",
-        "function": {
-            "name": "browser_send_keys",
-            "description": "Send keyboard keys such as Enter, Escape, or keyboard shortcuts",
-            "parameters": {
-                "type": "object",
-                "properties": {
-                    "keys": {
-                        "type": "string",
-                        "description": "The keys to send (e.g., 'Enter', 'Escape', 'Control+a')"
-                    }
-                },
-                "required": ["keys"]
-            }
-        }
-    })
-    @xml_schema(
-        tag_name="browser-send-keys",
-        mappings=[
-            {"param_name": "keys", "node_type": "content", "path": "."}
-        ],
-        example='''
-        <function_calls>
-        <invoke name="browser_send_keys">
-        <parameter name="keys">Enter</parameter>
-        </invoke>
-        </function_calls>
-        '''
-    )
-    async def browser_send_keys(self, keys: str) -> ToolResult:
-        """Send keyboard keys
-
-        Args:
-            keys (str): The keys to send (e.g., 'Enter', 'Escape', 'Control+a')
-
-        Returns:
-            dict: Result of the execution
-        """
-        logger.debug(f"\033[95mSending keys: {keys}\033[0m")
-        return await self._execute_browser_action("send_keys", {"keys": keys})
-
-    @openapi_schema({
-        "type": "function",
-        "function": {
-            "name": "browser_switch_tab",
-            "description": "Switch to a different browser tab",
-            "parameters": {
-                "type": "object",
-                "properties": {
-                    "page_id": {
-                        "type": "integer",
-                        "description": "The ID of the tab to switch to"
-                    }
-                },
-                "required": ["page_id"]
-            }
-        }
-    })
-    @xml_schema(
-        tag_name="browser-switch-tab",
-        mappings=[
-            {"param_name": "page_id", "node_type": "content", "path": "."}
-        ],
-        example='''
-        <function_calls>
-        <invoke name="browser_switch_tab">
-        <parameter name="page_id">1</parameter>
-        </invoke>
-        </function_calls>
-        '''
-    )
-    async def browser_switch_tab(self, page_id: int) -> ToolResult:
-        """Switch to a different browser tab
-
-        Args:
-            page_id (int): The ID of the tab to switch to
-
-        Returns:
-            dict: Result of the execution
-        """
-        logger.debug(f"\033[95mSwitching to tab: {page_id}\033[0m")
-        return await self._execute_browser_action("switch_tab", {"page_id": page_id})
-
-    # @openapi_schema({
-    #     "type": "function",
-    #     "function": {
-    #         "name": "browser_open_tab",
-    #         "description": "Open a new browser tab with the specified URL",
-    #         "parameters": {
-    #             "type": "object",
-    #             "properties": {
-    #                 "url": {
-    #                     "type": "string",
-    #                     "description": "The URL to open in the new tab"
-    #                 }
-    #             },
-    #             "required": ["url"]
-    #         }
-    #     }
-    # })
-    # @xml_schema(
-    #     tag_name="browser-open-tab",
-    #     mappings=[
-    #         {"param_name": "url", "node_type": "content", "path": "."}
-    #     ],
-    #     example='''
-    #     <browser-open-tab>
-    #     https://example.com
-    #     </browser-open-tab>
-    #     '''
-    # )
-    # async def browser_open_tab(self, url: str) -> ToolResult:
-    #     """Open a new browser tab with the specified URL
-
-    #     Args:
-    #         url (str): The URL to open in the new tab
-
-    #     Returns:
-    #         dict: Result of the execution
-    #     """
-    #     logger.debug(f"\033[95mOpening new tab with URL: {url}\033[0m")
-    #     return await self._execute_browser_action("open_tab", {"url": url})
-
-    @openapi_schema({
-        "type": "function",
-        "function": {
-            "name": "browser_close_tab",
-            "description": "Close a browser tab",
-            "parameters": {
-                "type": "object",
-                "properties": {
-                    "page_id": {
-                        "type": "integer",
-                        "description": "The ID of the tab to close"
-                    }
-                },
-                "required": ["page_id"]
-            }
-        }
-    })
-    @xml_schema(
-        tag_name="browser-close-tab",
-        mappings=[
-            {"param_name": "page_id", "node_type": "content", "path": "."}
-        ],
-        example='''
-        <function_calls>
-        <invoke name="browser_close_tab">
-        <parameter name="page_id">1</parameter>
-        </invoke>
-        </function_calls>
-        '''
-    )
-    async def browser_close_tab(self, page_id: int) -> ToolResult:
-        """Close a browser tab
-
-        Args:
-            page_id (int): The ID of the tab to close
-
-        Returns:
-            dict: Result of the execution
-        """
-        logger.debug(f"\033[95mClosing tab: {page_id}\033[0m")
-        return await self._execute_browser_action("close_tab", {"page_id": page_id})
-
-    # @openapi_schema({
-    #     "type": "function",
-    #     "function": {
-    #         "name": "browser_extract_content",
-    #         "description": "Extract content from the current page based on the provided goal",
-    #         "parameters": {
-    #             "type": "object",
-    #             "properties": {
-    #                 "goal": {
-    #                     "type": "string",
-    #                     "description": "The extraction goal (e.g., 'extract all links', 'find product information')"
-    #                 }
-    #             },
-    #             "required": ["goal"]
-    #         }
-    #     }
-    # })
-    # @xml_schema(
-    #     tag_name="browser-extract-content",
-    #     mappings=[
-    #         {"param_name": "goal", "node_type": "content", "path": "."}
-    #     ],
-    #     example='''
-    #     <browser-extract-content>
-    #     Extract all links on the page
-    #     </browser-extract-content>
-    #     '''
-    # )
-    # async def browser_extract_content(self, goal: str) -> ToolResult:
-    #     """Extract content from the current page based on the provided goal
-
-    #     Args:
-    #         goal (str): The extraction goal
-
-    #     Returns:
-    #         dict: Result of the execution
-    #     """
-    #     logger.debug(f"\033[95mExtracting content with goal: {goal}\033[0m")
-    #     result = await self._execute_browser_action("extract_content", {"goal": goal})
-
-    #     # Format content for better readability
-    #     if result.get("success"):
-    #         logger.debug(f"\033[92mContent extraction successful\033[0m")
-    #         content = result.data.get("content", "")
-    #         url = result.data.get("url", "")
-    #         title = result.data.get("title", "")
-
-    #         if content:
-    #             content_preview = content[:200] + "..." if len(content) > 200 else content
-    #             logger.debug(f"\033[95mExtracted content from {title} ({url}):\033[0m")
-    #             logger.debug(f"\033[96m{content_preview}\033[0m")
-    #             logger.debug(f"\033[95mTotal content length: {len(content)} characters\033[0m")
-    #         else:
-    #             logger.debug(f"\033[93mNo content extracted from {url}\033[0m")
-    #     else:
-    #         logger.debug(f"\033[91mFailed to extract content: {result.data.get('error', 'Unknown error')}\033[0m")
-
-    #     return result
-
-    @openapi_schema({
-        "type": "function",
-        "function": {
-            "name": "browser_scroll_down",
-            "description": "Scroll down the page",
-            "parameters": {
-                "type": "object",
-                "properties": {
-                    "amount": {
-                        "type": "integer",
-                        "description": "Pixel amount to scroll (if not specified, scrolls one page)"
-                    }
-                }
-            }
-        }
-    })
-    @xml_schema(
-        tag_name="browser-scroll-down",
-        mappings=[
-            {"param_name": "amount", "node_type": "content", "path": "."}
-        ],
-        example='''
-        <function_calls>
-        <invoke name="browser_scroll_down">
-        <parameter name="amount">500</parameter>
-        </invoke>
-        </function_calls>
-        '''
-    )
-    async def browser_scroll_down(self, amount: int = None) -> ToolResult:
-        """Scroll down the page
-
-        Args:
-            amount (int, optional): Pixel amount to scroll. If None, scrolls one page.
-
-        Returns:
-            dict: Result of the execution
-        """
-        params = {}
-        if amount is not None:
-            params["amount"] = amount
-            logger.debug(f"\033[95mScrolling down by {amount} pixels\033[0m")
-        else:
-            logger.debug(f"\033[95mScrolling down one page\033[0m")
-
-        return await self._execute_browser_action("scroll_down", params)
-
-    @openapi_schema({
-        "type": "function",
-        "function": {
-            "name": "browser_scroll_up",
-            "description": "Scroll up the page",
-            "parameters": {
-                "type": "object",
-                "properties": {
-                    "amount": {
-                        "type": "integer",
-                        "description": "Pixel amount to scroll (if not specified, scrolls one page)"
-                    }
-                }
-            }
-        }
-    })
-    @xml_schema(
-        tag_name="browser-scroll-up",
-        mappings=[
-            {"param_name": "amount", "node_type": "content", "path": "."}
-        ],
-        example='''
-        <function_calls>
-        <invoke name="browser_scroll_up">
-        <parameter name="amount">500</parameter>
-        </invoke>
-        </function_calls>
-        '''
-    )
-    async def browser_scroll_up(self, amount: int = None) -> ToolResult:
-        """Scroll up the page
-
-        Args:
-            amount (int, optional): Pixel amount to scroll. If None, scrolls one page.
-
-        Returns:
-            dict: Result of the execution
-        """
-        params = {}
-        if amount is not None:
-            params["amount"] = amount
-            logger.debug(f"\033[95mScrolling up by {amount} pixels\033[0m")
-        else:
-            logger.debug(f"\033[95mScrolling up one page\033[0m")
-
-        return await self._execute_browser_action("scroll_up", params)
-
-    @openapi_schema({
-        "type": "function",
-        "function": {
-            "name": "browser_scroll_to_text",
-            "description": "Scroll to specific text on the page",
-            "parameters": {
-                "type": "object",
-                "properties": {
-                    "text": {
-                        "type": "string",
-                        "description": "The text to scroll to"
-                    }
-                },
-                "required": ["text"]
-            }
-        }
-    })
-    @xml_schema(
-        tag_name="browser-scroll-to-text",
-        mappings=[
-            {"param_name": "text", "node_type": "content", "path": "."}
-        ],
-        example='''
-        <function_calls>
-        <invoke name="browser_scroll_to_text">
-        <parameter name="text">Contact Us</parameter>
-        </invoke>
-        </function_calls>
-        '''
-    )
-    async def browser_scroll_to_text(self, text: str) -> ToolResult:
-        """Scroll to specific text on the page
-
-        Args:
-            text (str): The text to scroll to
-
-        Returns:
-            dict: Result of the execution
-        """
-        logger.debug(f"\033[95mScrolling to text: {text}\033[0m")
-        return await self._execute_browser_action("scroll_to_text", {"text": text})
-
-    @openapi_schema({
-        "type": "function",
-        "function": {
-            "name": "browser_get_dropdown_options",
-            "description": "Get all options from a dropdown element",
-            "parameters": {
-                "type": "object",
-                "properties": {
-                    "index": {
-                        "type": "integer",
-                        "description": "The index of the dropdown element"
-                    }
-                },
-                "required": ["index"]
-            }
-        }
-    })
-    @xml_schema(
-        tag_name="browser-get-dropdown-options",
-        mappings=[
-            {"param_name": "index", "node_type": "content", "path": "."}
-        ],
-        example='''
-        <function_calls>
-        <invoke name="browser_get_dropdown_options">
-        <parameter name="index">2</parameter>
-        </invoke>
-        </function_calls>
-        '''
-    )
-    async def browser_get_dropdown_options(self, index: int) -> ToolResult:
-        """Get all options from a dropdown element
-
-        Args:
-            index (int): The index of the dropdown element
-
-        Returns:
-            dict: Result of the execution with the dropdown options
-        """
-        logger.debug(f"\033[95mGetting options from dropdown with index: {index}\033[0m")
-        return await self._execute_browser_action("get_dropdown_options", {"index": index})
-
-    @openapi_schema({
-        "type": "function",
-        "function": {
-            "name": "browser_select_dropdown_option",
-            "description": "Select an option from a dropdown by text",
-            "parameters": {
-                "type": "object",
-                "properties": {
-                    "index": {
-                        "type": "integer",
-                        "description": "The index of the dropdown element"
-                    },
-                    "text": {
-                        "type": "string",
-                        "description": "The text of the option to select"
-                    }
-                },
-                "required": ["index", "text"]
-            }
-        }
-    })
-    @xml_schema(
-        tag_name="browser-select-dropdown-option",
-        mappings=[
-            {"param_name": "index", "node_type": "attribute", "path": "."},
-            {"param_name": "text", "node_type": "content", "path": "."}
-        ],
-        example='''
-        <function_calls>
-        <invoke name="browser_select_dropdown_option">
-        <parameter name="index">2</parameter>
-        <parameter name="text">Option 1</parameter>
-        </invoke>
-        </function_calls>
-        '''
-    )
-    async def browser_select_dropdown_option(self, index: int, text: str) -> ToolResult:
-        """Select an option from a dropdown by text
-
-        Args:
-            index (int): The index of the dropdown element
-            text (str): The text of the option to select
-
-        Returns:
-            dict: Result of the execution
-        """
-        logger.debug(f"\033[95mSelecting option '{text}' from dropdown with index: {index}\033[0m")
-        return await self._execute_browser_action("select_dropdown_option", {"index": index, "text": text})
-
-    @openapi_schema({
-        "type": "function",
-        "function": {
-            "name": "browser_drag_drop",
-            "description": "Perform drag and drop operation between elements or coordinates",
-            "parameters": {
-                "type": "object",
-                "properties": {
-                    "element_source": {
-                        "type": "string",
-                        "description": "The source element selector"
-                    },
-                    "element_target": {
-                        "type": "string",
-                        "description": "The target element selector"
-                    },
-                    "coord_source_x": {
-                        "type": "integer",
-                        "description": "The source X coordinate"
-                    },
-                    "coord_source_y": {
-                        "type": "integer",
-                        "description": "The source Y coordinate"
-                    },
-                    "coord_target_x": {
-                        "type": "integer",
-                        "description": "The target X coordinate"
-                    },
-                    "coord_target_y": {
-                        "type": "integer",
-                        "description": "The target Y coordinate"
-                    }
-                }
-            }
-        }
-    })
-    @xml_schema(
-        tag_name="browser-drag-drop",
-        mappings=[
-            {"param_name": "element_source", "node_type": "attribute", "path": "."},
-            {"param_name": "element_target", "node_type": "attribute", "path": "."},
-            {"param_name": "coord_source_x", "node_type": "attribute", "path": "."},
-            {"param_name": "coord_source_y", "node_type": "attribute", "path": "."},
-            {"param_name": "coord_target_x", "node_type": "attribute", "path": "."},
-            {"param_name": "coord_target_y", "node_type": "attribute", "path": "."}
-        ],
-        example='''
-        <function_calls>
-        <invoke name="browser_drag_drop">
-        <parameter name="element_source">#draggable</parameter>
-        <parameter name="element_target">#droppable</parameter>
-        </invoke>
-        </function_calls>
-        '''
-    )
-    async def browser_drag_drop(self, element_source: str = None, element_target: str = None,
-                               coord_source_x: int = None, coord_source_y: int = None,
-                               coord_target_x: int = None, coord_target_y: int = None) -> ToolResult:
-        """Perform drag and drop operation between elements or coordinates
-
-        Args:
-            element_source (str, optional): The source element selector
-            element_target (str, optional): The target element selector
-            coord_source_x (int, optional): The source X coordinate
-            coord_source_y (int, optional): The source Y coordinate
-            coord_target_x (int, optional): The target X coordinate
-            coord_target_y (int, optional): The target Y coordinate
-
-        Returns:
-            dict: Result of the execution
-        """
-        params = {}
-
-        if element_source and element_target:
-            params["element_source"] = element_source
-            params["element_target"] = element_target
-            logger.debug(f"\033[95mDragging from element '{element_source}' to '{element_target}'\033[0m")
-        elif all(coord is not None for coord in [coord_source_x, coord_source_y, coord_target_x, coord_target_y]):
-            params["coord_source_x"] = coord_source_x
-            params["coord_source_y"] = coord_source_y
-            params["coord_target_x"] = coord_target_x
-            params["coord_target_y"] = coord_target_y
-            logger.debug(f"\033[95mDragging from coordinates ({coord_source_x}, {coord_source_y}) to ({coord_target_x}, {coord_target_y})\033[0m")
-        else:
-            return self.fail_response("Must provide either element selectors or coordinates for drag and drop")
-
-        return await self._execute_browser_action("drag_drop", params)
-
-    @openapi_schema({
-        "type": "function",
-        "function": {
-            "name": "browser_click_coordinates",
-            "description": "Click at specific X,Y coordinates on the page",
-            "parameters": {
-                "type": "object",
-                "properties": {
-                    "x": {
-                        "type": "integer",
-                        "description": "The X coordinate to click"
-                    },
-                    "y": {
-                        "type": "integer",
-                        "description": "The Y coordinate to click"
-                    }
-                },
-                "required": ["x", "y"]
-            }
-        }
-    })
-    @xml_schema(
-        tag_name="browser-click-coordinates",
-        mappings=[
-            {"param_name": "x", "node_type": "attribute", "path": "."},
-            {"param_name": "y", "node_type": "attribute", "path": "."}
-        ],
-        example='''
-        <function_calls>
-        <invoke name="browser_click_coordinates">
-        <parameter name="x">100</parameter>
-        <parameter name="y">200</parameter>
-        </invoke>
-        </function_calls>
-        '''
-    )
-    async def browser_click_coordinates(self, x: int, y: int) -> ToolResult:
-        """Click at specific X,Y coordinates on the page
-
-        Args:
-            x (int): The X coordinate to click
-            y (int): The Y coordinate to click
-
-        Returns:
-            dict: Result of the execution
-        """
-        logger.debug(f"\033[95mClicking at coordinates: ({x}, {y})\033[0m")
-        return await self._execute_browser_action("click_coordinates", {"x": x, "y": y})+        async with self.lock:
+            try:
+                # Navigation actions
+                if action == "navigate_to":
+                    if not url:
+                        return self.fail_response("URL is required for navigation")
+                    return await self._execute_browser_action("navigate_to", {"url": url})
+                elif action == "go_back":
+                    return await self._execute_browser_action("go_back", {})
+                # Interaction actions
+                elif action == "click_element":
+                    if index is None:
+                        return self.fail_response("Index is required for click_element")
+                    return await self._execute_browser_action("click_element", {"index": index})
+                elif action == "input_text":
+                    if index is None or not text:
+                        return self.fail_response("Index and text are required for input_text")
+                    return await self._execute_browser_action("input_text", {"index": index, "text": text})
+                elif action == "send_keys":
+                    if not keys:
+                        return self.fail_response("Keys are required for send_keys")
+                    return await self._execute_browser_action("send_keys", {"keys": keys})
+                # Tab management
+                elif action == "switch_tab":
+                    if page_id is None:
+                        return self.fail_response("Page ID is required for switch_tab")
+                    return await self._execute_browser_action("switch_tab", {"page_id": page_id})
+                elif action == "close_tab":
+                    if page_id is None:
+                        return self.fail_response("Page ID is required for close_tab")
+                    return await self._execute_browser_action("close_tab", {"page_id": page_id})
+                # Scrolling actions
+                elif action == "scroll_down":
+                    params = {"amount": amount} if amount is not None else {}
+                    return await self._execute_browser_action("scroll_down", params)
+                elif action == "scroll_up":
+                    params = {"amount": amount} if amount is not None else {}
+                    return await self._execute_browser_action("scroll_up", params)
+                elif action == "scroll_to_text":
+                    if not text:
+                        return self.fail_response("Text is required for scroll_to_text")
+                    return await self._execute_browser_action("scroll_to_text", {"text": text})
+                # Dropdown actions
+                elif action == "get_dropdown_options":
+                    if index is None:
+                        return self.fail_response("Index is required for get_dropdown_options")
+                    return await self._execute_browser_action("get_dropdown_options", {"index": index})
+                elif action == "select_dropdown_option":
+                    if index is None or not text:
+                        return self.fail_response("Index and text are required for select_dropdown_option")
+                    return await self._execute_browser_action("select_dropdown_option", {"index": index, "text": text})
+                # Coordinate-based actions
+                elif action == "click_coordinates":
+                    if x is None or y is None:
+                        return self.fail_response("X and Y coordinates are required for click_coordinates")
+                    return await self._execute_browser_action("click_coordinates", {"x": x, "y": y})
+                elif action == "drag_drop":
+                    if not element_source or not element_target:
+                        return self.fail_response("Source and target elements are required for drag_drop")
+                    return await self._execute_browser_action("drag_drop", {
+                        "element_source": element_source,
+                        "element_target": element_target
+                    })
+                # Utility actions
+                elif action == "wait":
+                    seconds_to_wait = seconds if seconds is not None else 3
+                    return await self._execute_browser_action("wait", {"seconds": seconds_to_wait})
+                else:
+                    return self.fail_response(f"Unknown action: {action}")
+            except Exception as e:
+                logger.error(f"Error executing browser action: {e}")
+                return self.fail_response(f"Error executing browser action: {e}")
+    async def cleanup(self):
+        """Clean up sandbox resources."""
+        pass
+    @classmethod
+    def create_with_context(cls, context: Context) -> "SandboxBrowserTool[Context]":
+        """Factory method to create a SandboxBrowserTool with a specific context."""
+        raise NotImplementedError("create_with_context not implemented for SandboxBrowserTool")
+
+
+# class SandboxBrowserTool(SandboxToolsBase):
+#     """Tool for executing tasks in a Daytona sandbox with browser-use capabilities."""
+
+#     def __init__(self, project_id: str, thread_id: str, thread_manager: ThreadManager):
+#         super().__init__(project_id, thread_manager)
+#         self.thread_id = thread_id
+
+#     def _validate_base64_image(self, base64_string: str, max_size_mb: int = 10) -> tuple[bool, str]:
+#         """
+#         Comprehensive validation of base64 image data.
+
+#         Args:
+#             base64_string (str): The base64 encoded image data
+#             max_size_mb (int): Maximum allowed image size in megabytes
+
+#         Returns:
+#             tuple[bool, str]: (is_valid, error_message)
+#         """
+#         try:
+#             # Check if data exists and has reasonable length
+#             if not base64_string or len(base64_string) < 10:
+#                 return False, "Base64 string is empty or too short"
+
+#             # Remove data URL prefix if present (data:image/jpeg;base64,...)
+#             if base64_string.startswith('data:'):
+#                 try:
+#                     base64_string = base64_string.split(',', 1)[1]
+#                 except (IndexError, ValueError):
+#                     return False, "Invalid data URL format"
+
+#             # Check if string contains only valid base64 characters
+#             # Base64 alphabet: A-Z, a-z, 0-9, +, /, = (padding)
+#             import re
+#             if not re.match(r'^[A-Za-z0-9+/]*={0,2}$', base64_string):
+#                 return False, "Invalid base64 characters detected"
+
+#             # Check if base64 string length is valid (must be multiple of 4)
+#             if len(base64_string) % 4 != 0:
+#                 return False, "Invalid base64 string length"
+
+#             # Attempt to decode base64
+#             try:
+#                 image_data = base64.b64decode(base64_string, validate=True)
+#             except Exception as e:
+#                 return False, f"Base64 decoding failed: {str(e)}"
+
+#             # Check decoded data size
+#             if len(image_data) == 0:
+#                 return False, "Decoded image data is empty"
+
+#             # Check if decoded data size exceeds limit
+#             max_size_bytes = max_size_mb * 1024 * 1024
+#             if len(image_data) > max_size_bytes:
+#                 return False, f"Image size ({len(image_data)} bytes) exceeds limit ({max_size_bytes} bytes)"
+
+#             # Validate that decoded data is actually a valid image using PIL
+#             try:
+#                 image_stream = io.BytesIO(image_data)
+#                 with Image.open(image_stream) as img:
+#                     # Verify the image by attempting to load it
+#                     img.verify()
+
+#                     # Check if image format is supported
+#                     supported_formats = {'JPEG', 'PNG', 'GIF', 'BMP', 'WEBP', 'TIFF'}
+#                     if img.format not in supported_formats:
+#                         return False, f"Unsupported image format: {img.format}"
+
+#                     # Re-open for dimension checks (verify() closes the image)
+#                     image_stream.seek(0)
+#                     with Image.open(image_stream) as img_check:
+#                         width, height = img_check.size
+
+#                         # Check reasonable dimension limits
+#                         max_dimension = 8192  # 8K resolution limit
+#                         if width > max_dimension or height > max_dimension:
+#                             return False, f"Image dimensions ({width}x{height}) exceed limit ({max_dimension}x{max_dimension})"
+
+#                         # Check minimum dimensions
+#                         if width < 1 or height < 1:
+#                             return False, f"Invalid image dimensions: {width}x{height}"
+
+#                         logger.debug(f"Valid image detected: {img.format}, {width}x{height}, {len(image_data)} bytes")
+
+#             except Exception as e:
+#                 return False, f"Invalid image data: {str(e)}"
+
+#             return True, "Valid image"
+
+#         except Exception as e:
+#             logger.error(f"Unexpected error during base64 image validation: {e}")
+#             return False, f"Validation error: {str(e)}"
+
+#     async def _execute_browser_action(self, endpoint: str, params: dict = None, method: str = "POST") -> ToolResult:
+#         """Execute a browser automation action through the API
+
+#         Args:
+#             endpoint (str): The API endpoint to call
+#             params (dict, optional): Parameters to send. Defaults to None.
+#             method (str, optional): HTTP method to use. Defaults to "POST".
+
+#         Returns:
+#             ToolResult: Result of the execution
+#         """
+#         try:
+#             # Ensure sandbox is initialized
+#             await self._ensure_sandbox()
+
+#             # Build the curl command
+#             url = f"http://localhost:8003/api/automation/{endpoint}"
+
+#             if method == "GET" and params:
+#                 query_params = "&".join([f"{k}={v}" for k, v in params.items()])
+#                 url = f"{url}?{query_params}"
+#                 curl_cmd = f"curl -s -X {method} '{url}' -H 'Content-Type: application/json'"
+#             else:
+#                 curl_cmd = f"curl -s -X {method} '{url}' -H 'Content-Type: application/json'"
+#                 if params:
+#                     json_data = json.dumps(params)
+#                     curl_cmd += f" -d '{json_data}'"
+
+#             logger.debug("\033[95mExecuting curl command:\033[0m")
+#             logger.debug(f"{curl_cmd}")
+
+#             response = self.sandbox.process.exec(curl_cmd, timeout=30)
+
+#             if response.exit_code == 0:
+#                 try:
+#                     result = json.loads(response.result)
+
+#                     if not "content" in result:
+#                         result["content"] = ""
+
+#                     if not "role" in result:
+#                         result["role"] = "assistant"
+
+#                     logger.info("Browser automation request completed successfully")
+
+#                     if "screenshot_base64" in result:
+#                         try:
+#                             # Comprehensive validation of the base64 image data
+#                             screenshot_data = result["screenshot_base64"]
+#                             is_valid, validation_message = self._validate_base64_image(screenshot_data)
+
+#                             if is_valid:
+#                                 logger.debug(f"Screenshot validation passed: {validation_message}")
+#                                 image_url = await upload_base64_image(screenshot_data)
+#                                 result["image_url"] = image_url
+#                                 logger.debug(f"Uploaded screenshot to {image_url}")
+#                             else:
+#                                 logger.warning(f"Screenshot validation failed: {validation_message}")
+#                                 result["image_validation_error"] = validation_message
+
+#                             # Remove base64 data from result to keep it clean
+#                             del result["screenshot_base64"]
+
+#                         except Exception as e:
+#                             logger.error(f"Failed to process screenshot: {e}")
+#                             result["image_upload_error"] = str(e)
+
+#                     added_message = await self.thread_manager.add_message(
+#                         thread_id=self.thread_id,
+#                         type="browser_state",
+#                         content=result,
+#                         is_llm_message=False
+#                     )
+
+#                     success_response = {}
+
+#                     if result.get("success"):
+#                         success_response["success"] = result["success"]
+#                         success_response["message"] = result.get("message", "Browser action completed successfully")
+#                     else:
+#                         success_response["success"] = False
+#                         success_response["message"] = result.get("message", "Browser action failed")
+
+#                     if added_message and 'message_id' in added_message:
+#                         success_response['message_id'] = added_message['message_id']
+#                     if result.get("url"):
+#                         success_response["url"] = result["url"]
+#                     if result.get("title"):
+#                         success_response["title"] = result["title"]
+#                     if result.get("element_count"):
+#                         success_response["elements_found"] = result["element_count"]
+#                     if result.get("pixels_below"):
+#                         success_response["scrollable_content"] = result["pixels_below"] > 0
+#                     if result.get("ocr_text"):
+#                         success_response["ocr_text"] = result["ocr_text"]
+#                     if result.get("image_url"):
+#                         success_response["image_url"] = result["image_url"]
+
+#                     if success_response.get("success"):
+#                         return self.success_response(success_response)
+#                     else:
+#                         return self.fail_response(success_response)
+
+#                 except json.JSONDecodeError as e:
+#                     logger.error(f"Failed to parse response JSON: {response.result} {e}")
+#                     return self.fail_response(f"Failed to parse response JSON: {response.result} {e}")
+#             else:
+#                 logger.error(f"Browser automation request failed 2: {response}")
+#                 return self.fail_response(f"Browser automation request failed 2: {response}")
+
+#         except Exception as e:
+#             logger.error(f"Error executing browser action: {e}")
+#             logger.debug(traceback.format_exc())
+#             return self.fail_response(f"Error executing browser action: {e}")
+
+
+#     @openapi_schema({
+#         "type": "function",
+#         "function": {
+#             "name": "browser_navigate_to",
+#             "description": "Navigate to a specific url",
+#             "parameters": {
+#                 "type": "object",
+#                 "properties": {
+#                     "url": {
+#                         "type": "string",
+#                         "description": "The url to navigate to"
+#                     }
+#                 },
+#                 "required": ["url"]
+#             }
+#         }
+#     })
+#     @xml_schema(
+#         tag_name="browser-navigate-to",
+#         mappings=[
+#             {"param_name": "url", "node_type": "content", "path": "."}
+#         ],
+#         example='''
+#         <function_calls>
+#         <invoke name="browser_navigate_to">
+#         <parameter name="url">https://example.com</parameter>
+#         </invoke>
+#         </function_calls>
+#         '''
+#     )
+#     async def browser_navigate_to(self, url: str) -> ToolResult:
+#         """Navigate to a specific url
+
+#         Args:
+#             url (str): The url to navigate to
+
+#         Returns:
+#             dict: Result of the execution
+#         """
+#         return await self._execute_browser_action("navigate_to", {"url": url})
+
+#     # @openapi_schema({
+#     #     "type": "function",
+#     #     "function": {
+#     #         "name": "browser_search_google",
+#     #         "description": "Search Google with the provided query",
+#     #         "parameters": {
+#     #             "type": "object",
+#     #             "properties": {
+#     #                 "query": {
+#     #                     "type": "string",
+#     #                     "description": "The search query to use"
+#     #                 }
+#     #             },
+#     #             "required": ["query"]
+#     #         }
+#     #     }
+#     # })
+#     # @xml_schema(
+#     #     tag_name="browser-search-google",
+#     #     mappings=[
+#     #         {"param_name": "query", "node_type": "content", "path": "."}
+#     #     ],
+#     #     example='''
+#     #     <browser-search-google>
+#     #     artificial intelligence news
+#     #     </browser-search-google>
+#     #     '''
+#     # )
+#     # async def browser_search_google(self, query: str) -> ToolResult:
+#     #     """Search Google with the provided query
+
+#     #     Args:
+#     #         query (str): The search query to use
+
+#     #     Returns:
+#     #         dict: Result of the execution
+#     #     """
+#     #     logger.debug(f"\033[95mSearching Google for: {query}\033[0m")
+#     #     return await self._execute_browser_action("search_google", {"query": query})
+
+#     @openapi_schema({
+#         "type": "function",
+#         "function": {
+#             "name": "browser_go_back",
+#             "description": "Navigate back in browser history",
+#             "parameters": {
+#                 "type": "object",
+#                 "properties": {}
+#             }
+#         }
+#     })
+#     @xml_schema(
+#         tag_name="browser-go-back",
+#         mappings=[],
+#         example='''
+#         <function_calls>
+#         <invoke name="browser_go_back">
+#         </invoke>
+#         </function_calls>
+#         '''
+#     )
+#     async def browser_go_back(self) -> ToolResult:
+#         """Navigate back in browser history
+
+#         Returns:
+#             dict: Result of the execution
+#         """
+#         logger.debug(f"\033[95mNavigating back in browser history\033[0m")
+#         return await self._execute_browser_action("go_back", {})
+
+#     @openapi_schema({
+#         "type": "function",
+#         "function": {
+#             "name": "browser_wait",
+#             "description": "Wait for the specified number of seconds",
+#             "parameters": {
+#                 "type": "object",
+#                 "properties": {
+#                     "seconds": {
+#                         "type": "integer",
+#                         "description": "Number of seconds to wait (default: 3)"
+#                     }
+#                 }
+#             }
+#         }
+#     })
+#     @xml_schema(
+#         tag_name="browser-wait",
+#         mappings=[
+#             {"param_name": "seconds", "node_type": "content", "path": "."}
+#         ],
+#         example='''
+#         <function_calls>
+#         <invoke name="browser_wait">
+#         <parameter name="seconds">5</parameter>
+#         </invoke>
+#         </function_calls>
+#         '''
+#     )
+#     async def browser_wait(self, seconds: int = 3) -> ToolResult:
+#         """Wait for the specified number of seconds
+
+#         Args:
+#             seconds (int, optional): Number of seconds to wait. Defaults to 3.
+
+#         Returns:
+#             dict: Result of the execution
+#         """
+#         logger.debug(f"\033[95mWaiting for {seconds} seconds\033[0m")
+#         return await self._execute_browser_action("wait", {"seconds": seconds})
+
+#     @openapi_schema({
+#         "type": "function",
+#         "function": {
+#             "name": "browser_click_element",
+#             "description": "Click on an element by index",
+#             "parameters": {
+#                 "type": "object",
+#                 "properties": {
+#                     "index": {
+#                         "type": "integer",
+#                         "description": "The index of the element to click"
+#                     }
+#                 },
+#                 "required": ["index"]
+#             }
+#         }
+#     })
+#     @xml_schema(
+#         tag_name="browser-click-element",
+#         mappings=[
+#             {"param_name": "index", "node_type": "content", "path": "."}
+#         ],
+#         example='''
+#         <function_calls>
+#         <invoke name="browser_click_element">
+#         <parameter name="index">2</parameter>
+#         </invoke>
+#         </function_calls>
+#         '''
+#     )
+#     async def browser_click_element(self, index: int) -> ToolResult:
+#         """Click on an element by index
+
+#         Args:
+#             index (int): The index of the element to click
+
+#         Returns:
+#             dict: Result of the execution
+#         """
+#         logger.debug(f"\033[95mClicking element with index: {index}\033[0m")
+#         return await self._execute_browser_action("click_element", {"index": index})
+
+#     @openapi_schema({
+#         "type": "function",
+#         "function": {
+#             "name": "browser_input_text",
+#             "description": "Input text into an element",
+#             "parameters": {
+#                 "type": "object",
+#                 "properties": {
+#                     "index": {
+#                         "type": "integer",
+#                         "description": "The index of the element to input text into"
+#                     },
+#                     "text": {
+#                         "type": "string",
+#                         "description": "The text to input"
+#                     }
+#                 },
+#                 "required": ["index", "text"]
+#             }
+#         }
+#     })
+#     @xml_schema(
+#         tag_name="browser-input-text",
+#         mappings=[
+#             {"param_name": "index", "node_type": "attribute", "path": "."},
+#             {"param_name": "text", "node_type": "content", "path": "."}
+#         ],
+#         example='''
+#         <function_calls>
+#         <invoke name="browser_input_text">
+#         <parameter name="index">2</parameter>
+#         <parameter name="text">Hello, world!</parameter>
+#         </invoke>
+#         </function_calls>
+#         '''
+#     )
+#     async def browser_input_text(self, index: int, text: str) -> ToolResult:
+#         """Input text into an element
+
+#         Args:
+#             index (int): The index of the element to input text into
+#             text (str): The text to input
+
+#         Returns:
+#             dict: Result of the execution
+#         """
+#         logger.debug(f"\033[95mInputting text into element {index}: {text}\033[0m")
+#         return await self._execute_browser_action("input_text", {"index": index, "text": text})
+
+#     @openapi_schema({
+#         "type": "function",
+#         "function": {
+#             "name": "browser_send_keys",
+#             "description": "Send keyboard keys such as Enter, Escape, or keyboard shortcuts",
+#             "parameters": {
+#                 "type": "object",
+#                 "properties": {
+#                     "keys": {
+#                         "type": "string",
+#                         "description": "The keys to send (e.g., 'Enter', 'Escape', 'Control+a')"
+#                     }
+#                 },
+#                 "required": ["keys"]
+#             }
+#         }
+#     })
+#     @xml_schema(
+#         tag_name="browser-send-keys",
+#         mappings=[
+#             {"param_name": "keys", "node_type": "content", "path": "."}
+#         ],
+#         example='''
+#         <function_calls>
+#         <invoke name="browser_send_keys">
+#         <parameter name="keys">Enter</parameter>
+#         </invoke>
+#         </function_calls>
+#         '''
+#     )
+#     async def browser_send_keys(self, keys: str) -> ToolResult:
+#         """Send keyboard keys
+
+#         Args:
+#             keys (str): The keys to send (e.g., 'Enter', 'Escape', 'Control+a')
+
+#         Returns:
+#             dict: Result of the execution
+#         """
+#         logger.debug(f"\033[95mSending keys: {keys}\033[0m")
+#         return await self._execute_browser_action("send_keys", {"keys": keys})
+
+#     @openapi_schema({
+#         "type": "function",
+#         "function": {
+#             "name": "browser_switch_tab",
+#             "description": "Switch to a different browser tab",
+#             "parameters": {
+#                 "type": "object",
+#                 "properties": {
+#                     "page_id": {
+#                         "type": "integer",
+#                         "description": "The ID of the tab to switch to"
+#                     }
+#                 },
+#                 "required": ["page_id"]
+#             }
+#         }
+#     })
+#     @xml_schema(
+#         tag_name="browser-switch-tab",
+#         mappings=[
+#             {"param_name": "page_id", "node_type": "content", "path": "."}
+#         ],
+#         example='''
+#         <function_calls>
+#         <invoke name="browser_switch_tab">
+#         <parameter name="page_id">1</parameter>
+#         </invoke>
+#         </function_calls>
+#         '''
+#     )
+#     async def browser_switch_tab(self, page_id: int) -> ToolResult:
+#         """Switch to a different browser tab
+
+#         Args:
+#             page_id (int): The ID of the tab to switch to
+
+#         Returns:
+#             dict: Result of the execution
+#         """
+#         logger.debug(f"\033[95mSwitching to tab: {page_id}\033[0m")
+#         return await self._execute_browser_action("switch_tab", {"page_id": page_id})
+
+#     # @openapi_schema({
+#     #     "type": "function",
+#     #     "function": {
+#     #         "name": "browser_open_tab",
+#     #         "description": "Open a new browser tab with the specified URL",
+#     #         "parameters": {
+#     #             "type": "object",
+#     #             "properties": {
+#     #                 "url": {
+#     #                     "type": "string",
+#     #                     "description": "The URL to open in the new tab"
+#     #                 }
+#     #             },
+#     #             "required": ["url"]
+#     #         }
+#     #     }
+#     # })
+#     # @xml_schema(
+#     #     tag_name="browser-open-tab",
+#     #     mappings=[
+#     #         {"param_name": "url", "node_type": "content", "path": "."}
+#     #     ],
+#     #     example='''
+#     #     <browser-open-tab>
+#     #     https://example.com
+#     #     </browser-open-tab>
+#     #     '''
+#     # )
+#     # async def browser_open_tab(self, url: str) -> ToolResult:
+#     #     """Open a new browser tab with the specified URL
+
+#     #     Args:
+#     #         url (str): The URL to open in the new tab
+
+#     #     Returns:
+#     #         dict: Result of the execution
+#     #     """
+#     #     logger.debug(f"\033[95mOpening new tab with URL: {url}\033[0m")
+#     #     return await self._execute_browser_action("open_tab", {"url": url})
+
+#     @openapi_schema({
+#         "type": "function",
+#         "function": {
+#             "name": "browser_close_tab",
+#             "description": "Close a browser tab",
+#             "parameters": {
+#                 "type": "object",
+#                 "properties": {
+#                     "page_id": {
+#                         "type": "integer",
+#                         "description": "The ID of the tab to close"
+#                     }
+#                 },
+#                 "required": ["page_id"]
+#             }
+#         }
+#     })
+#     @xml_schema(
+#         tag_name="browser-close-tab",
+#         mappings=[
+#             {"param_name": "page_id", "node_type": "content", "path": "."}
+#         ],
+#         example='''
+#         <function_calls>
+#         <invoke name="browser_close_tab">
+#         <parameter name="page_id">1</parameter>
+#         </invoke>
+#         </function_calls>
+#         '''
+#     )
+#     async def browser_close_tab(self, page_id: int) -> ToolResult:
+#         """Close a browser tab
+
+#         Args:
+#             page_id (int): The ID of the tab to close
+
+#         Returns:
+#             dict: Result of the execution
+#         """
+#         logger.debug(f"\033[95mClosing tab: {page_id}\033[0m")
+#         return await self._execute_browser_action("close_tab", {"page_id": page_id})
+
+#     # @openapi_schema({
+#     #     "type": "function",
+#     #     "function": {
+#     #         "name": "browser_extract_content",
+#     #         "description": "Extract content from the current page based on the provided goal",
+#     #         "parameters": {
+#     #             "type": "object",
+#     #             "properties": {
+#     #                 "goal": {
+#     #                     "type": "string",
+#     #                     "description": "The extraction goal (e.g., 'extract all links', 'find product information')"
+#     #                 }
+#     #             },
+#     #             "required": ["goal"]
+#     #         }
+#     #     }
+#     # })
+#     # @xml_schema(
+#     #     tag_name="browser-extract-content",
+#     #     mappings=[
+#     #         {"param_name": "goal", "node_type": "content", "path": "."}
+#     #     ],
+#     #     example='''
+#     #     <browser-extract-content>
+#     #     Extract all links on the page
+#     #     </browser-extract-content>
+#     #     '''
+#     # )
+#     # async def browser_extract_content(self, goal: str) -> ToolResult:
+#     #     """Extract content from the current page based on the provided goal
+
+#     #     Args:
+#     #         goal (str): The extraction goal
+
+#     #     Returns:
+#     #         dict: Result of the execution
+#     #     """
+#     #     logger.debug(f"\033[95mExtracting content with goal: {goal}\033[0m")
+#     #     result = await self._execute_browser_action("extract_content", {"goal": goal})
+
+#     #     # Format content for better readability
+#     #     if result.get("success"):
+#     #         logger.debug(f"\033[92mContent extraction successful\033[0m")
+#     #         content = result.data.get("content", "")
+#     #         url = result.data.get("url", "")
+#     #         title = result.data.get("title", "")
+
+#     #         if content:
+#     #             content_preview = content[:200] + "..." if len(content) > 200 else content
+#     #             logger.debug(f"\033[95mExtracted content from {title} ({url}):\033[0m")
+#     #             logger.debug(f"\033[96m{content_preview}\033[0m")
+#     #             logger.debug(f"\033[95mTotal content length: {len(content)} characters\033[0m")
+#     #         else:
+#     #             logger.debug(f"\033[93mNo content extracted from {url}\033[0m")
+#     #     else:
+#     #         logger.debug(f"\033[91mFailed to extract content: {result.data.get('error', 'Unknown error')}\033[0m")
+
+#     #     return result
+
+#     @openapi_schema({
+#         "type": "function",
+#         "function": {
+#             "name": "browser_scroll_down",
+#             "description": "Scroll down the page",
+#             "parameters": {
+#                 "type": "object",
+#                 "properties": {
+#                     "amount": {
+#                         "type": "integer",
+#                         "description": "Pixel amount to scroll (if not specified, scrolls one page)"
+#                     }
+#                 }
+#             }
+#         }
+#     })
+#     @xml_schema(
+#         tag_name="browser-scroll-down",
+#         mappings=[
+#             {"param_name": "amount", "node_type": "content", "path": "."}
+#         ],
+#         example='''
+#         <function_calls>
+#         <invoke name="browser_scroll_down">
+#         <parameter name="amount">500</parameter>
+#         </invoke>
+#         </function_calls>
+#         '''
+#     )
+#     async def browser_scroll_down(self, amount: int = None) -> ToolResult:
+#         """Scroll down the page
+
+#         Args:
+#             amount (int, optional): Pixel amount to scroll. If None, scrolls one page.
+
+#         Returns:
+#             dict: Result of the execution
+#         """
+#         params = {}
+#         if amount is not None:
+#             params["amount"] = amount
+#             logger.debug(f"\033[95mScrolling down by {amount} pixels\033[0m")
+#         else:
+#             logger.debug(f"\033[95mScrolling down one page\033[0m")
+
+#         return await self._execute_browser_action("scroll_down", params)
+
+#     @openapi_schema({
+#         "type": "function",
+#         "function": {
+#             "name": "browser_scroll_up",
+#             "description": "Scroll up the page",
+#             "parameters": {
+#                 "type": "object",
+#                 "properties": {
+#                     "amount": {
+#                         "type": "integer",
+#                         "description": "Pixel amount to scroll (if not specified, scrolls one page)"
+#                     }
+#                 }
+#             }
+#         }
+#     })
+#     @xml_schema(
+#         tag_name="browser-scroll-up",
+#         mappings=[
+#             {"param_name": "amount", "node_type": "content", "path": "."}
+#         ],
+#         example='''
+#         <function_calls>
+#         <invoke name="browser_scroll_up">
+#         <parameter name="amount">500</parameter>
+#         </invoke>
+#         </function_calls>
+#         '''
+#     )
+#     async def browser_scroll_up(self, amount: int = None) -> ToolResult:
+#         """Scroll up the page
+
+#         Args:
+#             amount (int, optional): Pixel amount to scroll. If None, scrolls one page.
+
+#         Returns:
+#             dict: Result of the execution
+#         """
+#         params = {}
+#         if amount is not None:
+#             params["amount"] = amount
+#             logger.debug(f"\033[95mScrolling up by {amount} pixels\033[0m")
+#         else:
+#             logger.debug(f"\033[95mScrolling up one page\033[0m")
+
+#         return await self._execute_browser_action("scroll_up", params)
+
+#     @openapi_schema({
+#         "type": "function",
+#         "function": {
+#             "name": "browser_scroll_to_text",
+#             "description": "Scroll to specific text on the page",
+#             "parameters": {
+#                 "type": "object",
+#                 "properties": {
+#                     "text": {
+#                         "type": "string",
+#                         "description": "The text to scroll to"
+#                     }
+#                 },
+#                 "required": ["text"]
+#             }
+#         }
+#     })
+#     @xml_schema(
+#         tag_name="browser-scroll-to-text",
+#         mappings=[
+#             {"param_name": "text", "node_type": "content", "path": "."}
+#         ],
+#         example='''
+#         <function_calls>
+#         <invoke name="browser_scroll_to_text">
+#         <parameter name="text">Contact Us</parameter>
+#         </invoke>
+#         </function_calls>
+#         '''
+#     )
+#     async def browser_scroll_to_text(self, text: str) -> ToolResult:
+#         """Scroll to specific text on the page
+
+#         Args:
+#             text (str): The text to scroll to
+
+#         Returns:
+#             dict: Result of the execution
+#         """
+#         logger.debug(f"\033[95mScrolling to text: {text}\033[0m")
+#         return await self._execute_browser_action("scroll_to_text", {"text": text})
+
+#     @openapi_schema({
+#         "type": "function",
+#         "function": {
+#             "name": "browser_get_dropdown_options",
+#             "description": "Get all options from a dropdown element",
+#             "parameters": {
+#                 "type": "object",
+#                 "properties": {
+#                     "index": {
+#                         "type": "integer",
+#                         "description": "The index of the dropdown element"
+#                     }
+#                 },
+#                 "required": ["index"]
+#             }
+#         }
+#     })
+#     @xml_schema(
+#         tag_name="browser-get-dropdown-options",
+#         mappings=[
+#             {"param_name": "index", "node_type": "content", "path": "."}
+#         ],
+#         example='''
+#         <function_calls>
+#         <invoke name="browser_get_dropdown_options">
+#         <parameter name="index">2</parameter>
+#         </invoke>
+#         </function_calls>
+#         '''
+#     )
+#     async def browser_get_dropdown_options(self, index: int) -> ToolResult:
+#         """Get all options from a dropdown element
+
+#         Args:
+#             index (int): The index of the dropdown element
+
+#         Returns:
+#             dict: Result of the execution with the dropdown options
+#         """
+#         logger.debug(f"\033[95mGetting options from dropdown with index: {index}\033[0m")
+#         return await self._execute_browser_action("get_dropdown_options", {"index": index})
+
+#     @openapi_schema({
+#         "type": "function",
+#         "function": {
+#             "name": "browser_select_dropdown_option",
+#             "description": "Select an option from a dropdown by text",
+#             "parameters": {
+#                 "type": "object",
+#                 "properties": {
+#                     "index": {
+#                         "type": "integer",
+#                         "description": "The index of the dropdown element"
+#                     },
+#                     "text": {
+#                         "type": "string",
+#                         "description": "The text of the option to select"
+#                     }
+#                 },
+#                 "required": ["index", "text"]
+#             }
+#         }
+#     })
+#     @xml_schema(
+#         tag_name="browser-select-dropdown-option",
+#         mappings=[
+#             {"param_name": "index", "node_type": "attribute", "path": "."},
+#             {"param_name": "text", "node_type": "content", "path": "."}
+#         ],
+#         example='''
+#         <function_calls>
+#         <invoke name="browser_select_dropdown_option">
+#         <parameter name="index">2</parameter>
+#         <parameter name="text">Option 1</parameter>
+#         </invoke>
+#         </function_calls>
+#         '''
+#     )
+#     async def browser_select_dropdown_option(self, index: int, text: str) -> ToolResult:
+#         """Select an option from a dropdown by text
+
+#         Args:
+#             index (int): The index of the dropdown element
+#             text (str): The text of the option to select
+
+#         Returns:
+#             dict: Result of the execution
+#         """
+#         logger.debug(f"\033[95mSelecting option '{text}' from dropdown with index: {index}\033[0m")
+#         return await self._execute_browser_action("select_dropdown_option", {"index": index, "text": text})
+
+#     @openapi_schema({
+#         "type": "function",
+#         "function": {
+#             "name": "browser_drag_drop",
+#             "description": "Perform drag and drop operation between elements or coordinates",
+#             "parameters": {
+#                 "type": "object",
+#                 "properties": {
+#                     "element_source": {
+#                         "type": "string",
+#                         "description": "The source element selector"
+#                     },
+#                     "element_target": {
+#                         "type": "string",
+#                         "description": "The target element selector"
+#                     },
+#                     "coord_source_x": {
+#                         "type": "integer",
+#                         "description": "The source X coordinate"
+#                     },
+#                     "coord_source_y": {
+#                         "type": "integer",
+#                         "description": "The source Y coordinate"
+#                     },
+#                     "coord_target_x": {
+#                         "type": "integer",
+#                         "description": "The target X coordinate"
+#                     },
+#                     "coord_target_y": {
+#                         "type": "integer",
+#                         "description": "The target Y coordinate"
+#                     }
+#                 }
+#             }
+#         }
+#     })
+#     @xml_schema(
+#         tag_name="browser-drag-drop",
+#         mappings=[
+#             {"param_name": "element_source", "node_type": "attribute", "path": "."},
+#             {"param_name": "element_target", "node_type": "attribute", "path": "."},
+#             {"param_name": "coord_source_x", "node_type": "attribute", "path": "."},
+#             {"param_name": "coord_source_y", "node_type": "attribute", "path": "."},
+#             {"param_name": "coord_target_x", "node_type": "attribute", "path": "."},
+#             {"param_name": "coord_target_y", "node_type": "attribute", "path": "."}
+#         ],
+#         example='''
+#         <function_calls>
+#         <invoke name="browser_drag_drop">
+#         <parameter name="element_source">#draggable</parameter>
+#         <parameter name="element_target">#droppable</parameter>
+#         </invoke>
+#         </function_calls>
+#         '''
+#     )
+#     async def browser_drag_drop(self, element_source: str = None, element_target: str = None,
+#                                coord_source_x: int = None, coord_source_y: int = None,
+#                                coord_target_x: int = None, coord_target_y: int = None) -> ToolResult:
+#         """Perform drag and drop operation between elements or coordinates
+
+#         Args:
+#             element_source (str, optional): The source element selector
+#             element_target (str, optional): The target element selector
+#             coord_source_x (int, optional): The source X coordinate
+#             coord_source_y (int, optional): The source Y coordinate
+#             coord_target_x (int, optional): The target X coordinate
+#             coord_target_y (int, optional): The target Y coordinate
+
+#         Returns:
+#             dict: Result of the execution
+#         """
+#         params = {}
+
+#         if element_source and element_target:
+#             params["element_source"] = element_source
+#             params["element_target"] = element_target
+#             logger.debug(f"\033[95mDragging from element '{element_source}' to '{element_target}'\033[0m")
+#         elif all(coord is not None for coord in [coord_source_x, coord_source_y, coord_target_x, coord_target_y]):
+#             params["coord_source_x"] = coord_source_x
+#             params["coord_source_y"] = coord_source_y
+#             params["coord_target_x"] = coord_target_x
+#             params["coord_target_y"] = coord_target_y
+#             logger.debug(f"\033[95mDragging from coordinates ({coord_source_x}, {coord_source_y}) to ({coord_target_x}, {coord_target_y})\033[0m")
+#         else:
+#             return self.fail_response("Must provide either element selectors or coordinates for drag and drop")
+
+#         return await self._execute_browser_action("drag_drop", params)
+
+#     @openapi_schema({
+#         "type": "function",
+#         "function": {
+#             "name": "browser_click_coordinates",
+#             "description": "Click at specific X,Y coordinates on the page",
+#             "parameters": {
+#                 "type": "object",
+#                 "properties": {
+#                     "x": {
+#                         "type": "integer",
+#                         "description": "The X coordinate to click"
+#                     },
+#                     "y": {
+#                         "type": "integer",
+#                         "description": "The Y coordinate to click"
+#                     }
+#                 },
+#                 "required": ["x", "y"]
+#             }
+#         }
+#     })
+#     @xml_schema(
+#         tag_name="browser-click-coordinates",
+#         mappings=[
+#             {"param_name": "x", "node_type": "attribute", "path": "."},
+#             {"param_name": "y", "node_type": "attribute", "path": "."}
+#         ],
+#         example='''
+#         <function_calls>
+#         <invoke name="browser_click_coordinates">
+#         <parameter name="x">100</parameter>
+#         <parameter name="y">200</parameter>
+#         </invoke>
+#         </function_calls>
+#         '''
+#     )
+#     async def browser_click_coordinates(self, x: int, y: int) -> ToolResult:
+#         """Click at specific X,Y coordinates on the page
+
+#         Args:
+#             x (int): The X coordinate to click
+#             y (int): The Y coordinate to click
+
+#         Returns:
+#             dict: Result of the execution
+#         """
+#         logger.debug(f"\033[95mClicking at coordinates: ({x}, {y})\033[0m")
+#         return await self._execute_browser_action("click_coordinates", {"x": x, "y": y})